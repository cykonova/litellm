--- conflicted
+++ resolved
@@ -1662,11 +1662,11 @@
     personal_key_generation: PersonalUIKeyGenerationConfig
 
 
-<<<<<<< HEAD
 class BudgetConfig(BaseModel):
     max_budget: float
     budget_duration: str
-=======
+
+
 class LlmProviders(str, Enum):
     OPENAI = "openai"
     OPENAI_LIKE = "openai_like"  # embedding only
@@ -1745,5 +1745,4 @@
     def post_call(
         self, original_response, input=None, api_key=None, additional_args={}
     ):
-        pass
->>>>>>> 7b702378
+        pass