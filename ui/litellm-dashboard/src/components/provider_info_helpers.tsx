--- conflicted
+++ resolved
@@ -1,10 +1,7 @@
-<<<<<<< HEAD
-=======
 import OpenAI from "openai";
 import React from "react";
 import NotificationManager from "./molecules/notifications_manager";
 
->>>>>>> 1b2ec16e
 export enum Providers {
   Bedrock = "Amazon Bedrock",           
   Anthropic = "Anthropic",              
