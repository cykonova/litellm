--- conflicted
+++ resolved
@@ -23,14 +23,9 @@
 
 general_settings: 
  master_key: sk-1234 
-<<<<<<< HEAD
-litellm_settings:
-  success_callback: ["datadog", "prometheus"]
-  service_callback: ["datadog"]
-  cache: True 
-=======
+
+
 
 litellm_settings:
   success_callback: ["gcs_bucket"]
-  
->>>>>>> 5aad3e6e
+
