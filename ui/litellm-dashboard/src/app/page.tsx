"use client";

import React, { Suspense, useEffect, useState } from "react";
import { useSearchParams } from "next/navigation";
import { jwtDecode } from "jwt-decode";
import { QueryClient, QueryClientProvider } from "@tanstack/react-query";
import { defaultOrg } from "@/components/common_components/default_org";
import { KeyResponse, Team } from "@/components/key_team_helpers/key_list";
import Navbar from "@/components/navbar";
import UserDashboard from "@/components/user_dashboard";
import ModelDashboard from "@/components/model_dashboard";
import ViewUserDashboard from "@/components/view_users";
import Teams from "@/components/teams";
import Organizations from "@/components/organizations";
import { fetchOrganizations } from "@/components/organizations";
import AdminPanel from "@/components/admins";
import Settings from "@/components/settings";
import GeneralSettings from "@/components/general_settings";
import PassThroughSettings from "@/components/pass_through_settings";
import BudgetPanel from "@/components/budgets/budget_panel";
import SpendLogsTable from "@/components/view_logs";
import ModelHub from "@/components/model_hub";
import NewUsagePage from "@/components/new_usage";
import APIRef from "@/components/api_ref";
import ChatUI from "@/components/chat_ui";
import Sidebar from "@/components/leftnav";
import Usage from "@/components/usage";
import CacheDashboard from "@/components/cache_dashboard";
import { setGlobalLitellmHeaderName } from "@/components/networking";
import { Organization } from "@/components/networking";
import GuardrailsPanel from "@/components/guardrails";
import TransformRequestPanel from "@/components/transform_request";
import { fetchUserModels } from "@/components/create_key_button";
import { fetchTeams } from "@/components/common_components/fetch_teams";
<<<<<<< HEAD
import { getAuthToken } from "@/utils/cookieUtils";
=======
import MCPToolsViewer from "@/components/mcp_tools";
import TagManagement from "@/components/tag_management";

function getCookie(name: string) {
  const cookieValue = document.cookie
    .split("; ")
    .find((row) => row.startsWith(name + "="));
  return cookieValue ? cookieValue.split("=")[1] : null;
}
>>>>>>> 8be80229

function formatUserRole(userRole: string) {
  if (!userRole) {
    return "Undefined Role";
  }
  console.log(`Received user role: ${userRole.toLowerCase()}`);
  console.log(`Received user role length: ${userRole.toLowerCase().length}`);
  switch (userRole.toLowerCase()) {
    case "app_owner":
      return "App Owner";
    case "demo_app_owner":
      return "App Owner";
    case "app_admin":
      return "Admin";
    case "proxy_admin":
      return "Admin";
    case "proxy_admin_viewer":
      return "Admin Viewer";
    case "org_admin":
      return "Org Admin";
    case "internal_user":
      return "Internal User";
    case "internal_viewer":
      return "Internal Viewer";
    case "app_user":
      return "App User";
    default:
      return "Unknown Role";
  }
}

interface ProxySettings {
  PROXY_BASE_URL: string;
  PROXY_LOGOUT_URL: string;
}

const queryClient = new QueryClient();

export default function CreateKeyPage() {
  const [userRole, setUserRole] = useState("");
  const [premiumUser, setPremiumUser] = useState(false);
  const [disabledPersonalKeyCreation, setDisabledPersonalKeyCreation] =
    useState(false);
  const [userEmail, setUserEmail] = useState<null | string>(null);
  const [teams, setTeams] = useState<Team[] | null>(null);
  const [keys, setKeys] = useState<null | any[]>(null);
  const [organizations, setOrganizations] = useState<Organization[]>([]);
  const [userModels, setUserModels] = useState<string[]>([]);
  const [proxySettings, setProxySettings] = useState<ProxySettings>({
    PROXY_BASE_URL: "",
    PROXY_LOGOUT_URL: "",
  });

  const [showSSOBanner, setShowSSOBanner] = useState<boolean>(true);
  const searchParams = useSearchParams()!;
  const [modelData, setModelData] = useState<any>({ data: [] });
  const [token, setToken] = useState<string | null>(null);

  const userID = searchParams.get("userID");
  const invitation_id = searchParams.get("invitation_id");

  // Get page from URL, default to 'api-keys' if not present
  const [page, setPage] = useState(() => {
    return searchParams.get("page") || "api-keys";
  });

  // Custom setPage function that updates URL
  const updatePage = (newPage: string) => {
    // Update URL without full page reload
    const newSearchParams = new URLSearchParams(searchParams);
    newSearchParams.set("page", newPage);

    // Use Next.js router to update URL
    window.history.pushState(null, "", `?${newSearchParams.toString()}`);

    setPage(newPage);
  };

  const [accessToken, setAccessToken] = useState<string | null>(null);

  useEffect(() => {
    const token = getAuthToken();
    setToken(token);
  }, []);

  useEffect(() => {
    if (!token) {
      return;
    }

    const decoded = jwtDecode(token) as { [key: string]: any };
    if (decoded) {
      // cast decoded to dictionary
      console.log("Decoded token:", decoded);

      console.log("Decoded key:", decoded.key);
      // set accessToken
      setAccessToken(decoded.key);

      setDisabledPersonalKeyCreation(
        decoded.disabled_non_admin_personal_key_creation,
      );

      // check if userRole is defined
      if (decoded.user_role) {
        const formattedUserRole = formatUserRole(decoded.user_role);
        console.log("Decoded user_role:", formattedUserRole);
        setUserRole(formattedUserRole);
        if (formattedUserRole == "Admin Viewer") {
          setPage("usage");
        }
      } else {
        console.log("User role not defined");
      }

      if (decoded.user_email) {
        setUserEmail(decoded.user_email);
      } else {
        console.log(`User Email is not set ${decoded}`);
      }

      if (decoded.login_method) {
        setShowSSOBanner(
          decoded.login_method == "username_password" ? true : false,
        );
      } else {
        console.log(`User Email is not set ${decoded}`);
      }

      if (decoded.premium_user) {
        setPremiumUser(decoded.premium_user);
      }

      if (decoded.auth_header_name) {
        setGlobalLitellmHeaderName(decoded.auth_header_name);
      }
    }
  }, [token]);
  
  useEffect(() => {
    if (accessToken && userID && userRole) {
      fetchUserModels(userID, userRole, accessToken, setUserModels);
    }
    if (accessToken && userID && userRole) {
      fetchTeams(accessToken, userID, userRole, null, setTeams);
    }
    if (accessToken) {
      fetchOrganizations(accessToken, setOrganizations);
    }
  }, [accessToken, userID, userRole]);


  return (
    <Suspense fallback={<div>Loading...</div>}>
      <QueryClientProvider client={queryClient}>
        {invitation_id ? (
          <UserDashboard
            userID={userID}
            userRole={userRole}
            premiumUser={premiumUser}
            teams={teams}
            keys={keys}
            setUserRole={setUserRole}
            userEmail={userEmail}
            setUserEmail={setUserEmail}
            setTeams={setTeams}
            setKeys={setKeys}
            organizations={organizations}
          />
        ) : (
          <div className="flex flex-col min-h-screen">
            <Navbar
              userID={userID}
              userRole={userRole}
              premiumUser={premiumUser}
              userEmail={userEmail}
              setProxySettings={setProxySettings}
              proxySettings={proxySettings}
              accessToken={accessToken}
            />
            <div className="flex flex-1 overflow-auto">
              <div className="mt-8">
                <Sidebar
                  setPage={updatePage}
                  userRole={userRole}
                  defaultSelectedKey={page}
                />
              </div>

              {page == "api-keys" ? (
                <UserDashboard
                  userID={userID}
                  userRole={userRole}
                  premiumUser={premiumUser}
                  teams={teams}
                  keys={keys}
                  setUserRole={setUserRole}
                  userEmail={userEmail}
                  setUserEmail={setUserEmail}
                  setTeams={setTeams}
                  setKeys={setKeys}
                  organizations={organizations}
                />
              ) : page == "models" ? (
                <ModelDashboard
                  userID={userID}
                  userRole={userRole}
                  token={token}
                  keys={keys}
                  accessToken={accessToken}
                  modelData={modelData}
                  setModelData={setModelData}
                  premiumUser={premiumUser}
                  teams={teams}
                />
              ) : page == "llm-playground" ? (
                <ChatUI
                  userID={userID}
                  userRole={userRole}
                  token={token}
                  accessToken={accessToken}
                  disabledPersonalKeyCreation={disabledPersonalKeyCreation}
                />
              ) : page == "users" ? (
                <ViewUserDashboard
                  userID={userID}
                  userRole={userRole}
                  token={token}
                  keys={keys}
                  teams={teams}
                  accessToken={accessToken}
                  setKeys={setKeys}
                />
              ) : page == "teams" ? (
                <Teams
                  teams={teams}
                  setTeams={setTeams}
                  searchParams={searchParams}
                  accessToken={accessToken}
                  userID={userID}
                  userRole={userRole}
                  organizations={organizations}
                />
              ) : page == "organizations" ? (
                <Organizations
                  organizations={organizations}
                  setOrganizations={setOrganizations}
                  userModels={userModels}
                  accessToken={accessToken}
                  userRole={userRole}
                  premiumUser={premiumUser}
                />
              ) : page == "admin-panel" ? (
                <AdminPanel
                  setTeams={setTeams}
                  searchParams={searchParams}
                  accessToken={accessToken}
                  showSSOBanner={showSSOBanner}
                  premiumUser={premiumUser}
                  proxySettings={proxySettings}
                />
              ) : page == "api_ref" ? (
                <APIRef proxySettings={proxySettings} />
              ) : page == "settings" ? (
                <Settings
                  userID={userID}
                  userRole={userRole}
                  accessToken={accessToken}
                  premiumUser={premiumUser}
                />
              ) : page == "budgets" ? (
                <BudgetPanel accessToken={accessToken} />
              ) : page == "guardrails" ? (
                <GuardrailsPanel accessToken={accessToken} />
              ): page == "transform-request" ? (
                <TransformRequestPanel accessToken={accessToken} />
              ): page == "general-settings" ? (
                <GeneralSettings
                  userID={userID}
                  userRole={userRole}
                  accessToken={accessToken}
                  modelData={modelData}
                />
              ) : page == "model-hub" ? (
                <ModelHub
                  accessToken={accessToken}
                  publicPage={false}
                  premiumUser={premiumUser}
                />
              ) : page == "caching" ? (
                <CacheDashboard
                  userID={userID}
                  userRole={userRole}
                  token={token}
                  accessToken={accessToken}
                  premiumUser={premiumUser}
                />
              ) : page == "pass-through-settings" ? (
                <PassThroughSettings
                  userID={userID}
                  userRole={userRole}
                  accessToken={accessToken}
                  modelData={modelData}
                />
              ) : page == "logs" ? (
                <SpendLogsTable
                  userID={userID}
                  userRole={userRole}
                  token={token}
                  accessToken={accessToken}
                  allTeams={teams as Team[] ?? []}
                />
              ) : page == "mcp-tools" ? (
                <MCPToolsViewer
                  accessToken={accessToken}
                  userRole={userRole}
                  userID={userID}
                />
              ) : page == "tag-management" ? (
                <TagManagement
                  accessToken={accessToken}
                  userRole={userRole}
                  userID={userID}
                />
              ) : page == "new_usage" ? (
                <NewUsagePage
                  userID={userID}
                  userRole={userRole}
                  accessToken={accessToken}
                />
              ) : 
              (
                <Usage
                  userID={userID}
                  userRole={userRole}
                  token={token}
                  accessToken={accessToken}
                  keys={keys}
                  premiumUser={premiumUser}
                />
              )}
            </div>
          </div>
        )}
      </QueryClientProvider>
    </Suspense>
  );
}<|MERGE_RESOLUTION|>--- conflicted
+++ resolved
@@ -32,9 +32,7 @@
 import TransformRequestPanel from "@/components/transform_request";
 import { fetchUserModels } from "@/components/create_key_button";
 import { fetchTeams } from "@/components/common_components/fetch_teams";
-<<<<<<< HEAD
 import { getAuthToken } from "@/utils/cookieUtils";
-=======
 import MCPToolsViewer from "@/components/mcp_tools";
 import TagManagement from "@/components/tag_management";
 
@@ -44,7 +42,6 @@
     .find((row) => row.startsWith(name + "="));
   return cookieValue ? cookieValue.split("=")[1] : null;
 }
->>>>>>> 8be80229
 
 function formatUserRole(userRole: string) {
   if (!userRole) {
