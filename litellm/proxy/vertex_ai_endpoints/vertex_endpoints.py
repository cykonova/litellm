--- conflicted
+++ resolved
@@ -144,14 +144,11 @@
 @router.api_route(
     "/vertex-ai/{endpoint:path}",
     methods=["GET", "POST", "PUT", "DELETE"],
-<<<<<<< HEAD
     tags=["Vertex AI Pass-through", "pass-through"],
-=======
     include_in_schema=False,
 )
 @router.api_route(
-    "/vertex_ai/{endpoint:path}", methods=["GET", "POST", "PUT", "DELETE"]
->>>>>>> dcea31e5
+    "/vertex_ai/{endpoint:path}", methods=["GET", "POST", "PUT", "DELETE"], tags=["Vertex AI Pass-through", "pass-through"]
 )
 async def vertex_proxy_route(
     endpoint: str,
