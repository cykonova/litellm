import React from 'react';
import { Card, Grid, Text, Title } from '@tremor/react';
import { AreaChart, BarChart } from '@tremor/react';
<<<<<<< HEAD
import { DailyData, ModelActivityData, KeyMetricWithMetadata } from './usage/types';
import { Collapse } from 'antd';
import { formatNumberWithCommas } from '@/utils/dataUtils';
import { valueFormatter } from '../components/usage/utils/value_formatters';
import { CustomTooltip, CustomLegend } from './common_components/chartUtils';
=======
import { SpendMetrics, DailyData, ModelActivityData, MetricWithMetadata, KeyMetricWithMetadata, TopApiKeyData } from './usage/types';
import { Collapse } from 'antd';
import { formatNumberWithCommas } from '@/utils/dataUtils';
import type { CustomTooltipProps } from "@tremor/react";
import {
  valueFormatter,
  valueFormatterSpend,
} from "../components/usage/utils/value_formatters";
>>>>>>> a0d69002

interface ActivityMetricsProps {
  modelMetrics: Record<string, ModelActivityData>;
}

<<<<<<< HEAD

const ModelSection = ({ modelName, metrics }: { modelName: string; metrics: ModelActivityData }) => {
=======
interface ChartDataPoint {
  date: string;
  metrics: SpendMetrics;
}

const colorNameToHex: { [key: string]: string } = {
  blue: "#3b82f6",
  cyan: "#06b6d4",
  indigo: "#6366f1",
  green: "#22c55e",
  red: "#ef4444",
  purple: "#8b5cf6",
};

export const CustomTooltip = ({
  active,
  payload,
  label,
}: CustomTooltipProps) => {
  if (active && payload && payload.length) {
    const formatCategoryName = (name: string): string => {
      return name
        .replace("metrics.", "")
        .replace(/_/g, " ")
        .split(" ")
        .map((word) => word.charAt(0).toUpperCase() + word.slice(1))
        .join(" ");
    };

    const getRawValue = (
      dataPoint: ChartDataPoint,
      key: string
    ): number | undefined => {
      // key is like "metrics.total_tokens"
      const metricKey = key.substring(
        key.indexOf(".") + 1
      ) as keyof SpendMetrics;
      if (dataPoint.metrics && metricKey in dataPoint.metrics) {
        return dataPoint.metrics[metricKey];
      }
      return undefined;
    };

    return (
      <div className="w-56 rounded-tremor-default border border-tremor-border bg-tremor-background p-2 text-tremor-default shadow-tremor-dropdown">
        <p className="text-tremor-content-strong">{label}</p>
        {payload.map((item) => {
          const dataKey = item.dataKey?.toString();
          if (!dataKey || !item.payload) return null;

          const rawValue = getRawValue(item.payload, dataKey);
          const isSpend = dataKey.includes("spend");
          const formattedValue =
            rawValue !== undefined
              ? isSpend
                ? `$${rawValue.toLocaleString(undefined, { minimumFractionDigits: 2, maximumFractionDigits: 2 })}`
                : rawValue.toLocaleString()
              : "N/A";

          const colorName = item.color as keyof typeof colorNameToHex;
          const hexColor = colorNameToHex[colorName] || item.color;
          return (
            <div
              key={dataKey}
              className="flex items-center justify-between space-x-4"
            >
              <div className="flex items-center space-x-2">
                <span
                  className={`h-2 w-2 shrink-0 rounded-full ring-2 ring-white drop-shadow-md`}
                  style={{ backgroundColor: hexColor }}
                />
                <p className="font-medium text-tremor-content dark:text-dark-tremor-content">
                  {formatCategoryName(dataKey)}
                </p>
              </div>
              <p className="font-medium text-tremor-content-emphasis dark:text-dark-tremor-content-emphasis">
                {formattedValue}
              </p>
            </div>
          );
        })}
      </div>
    );
  }
  return null;
};

const CustomLegend = ({
  categories,
  colors,
}: {
  categories: string[];
  colors: string[];
}) => {
  const formatCategoryName = (name: string): string => {
    return name
      .replace("metrics.", "")
      .replace(/_/g, " ")
      .split(" ")
      .map((word) => word.charAt(0).toUpperCase() + word.slice(1))
      .join(" ");
  };

  return (
    <div className="flex items-center justify-end space-x-4">
      {categories.map((category, idx) => {
        const colorName = colors[idx] as keyof typeof colorNameToHex;
        const hexColor = colorNameToHex[colorName] || colors[idx];
        return (
          <div key={category} className="flex items-center space-x-2">
            <span
              className={`h-2 w-2 shrink-0 rounded-full ring-4 ring-white`}
              style={{ backgroundColor: hexColor }}
            />
            <p className="text-sm text-tremor-content dark:text-dark-tremor-content">
              {formatCategoryName(category)}
            </p>
          </div>
        );
      })}
    </div>
  );
};

const ModelSection = ({
  modelName,
  metrics,
}: {
  modelName: string;
  metrics: ModelActivityData;
}) => {
>>>>>>> a0d69002
  return (
    <div className="space-y-2">
      {/* Summary Cards */}
      <Grid numItems={4} className="gap-4">
        <Card>
          <Text>Total Requests</Text>
          <Title>{metrics.total_requests.toLocaleString()}</Title>
        </Card>
        <Card>
          <Text>Total Successful Requests</Text>
          <Title>{metrics.total_successful_requests.toLocaleString()}</Title>
        </Card>
        <Card>
          <Text>Total Tokens</Text>
          <Title>{metrics.total_tokens.toLocaleString()}</Title>
          <Text>
            {Math.round(
              metrics.total_tokens / metrics.total_successful_requests
            )}{" "}
            avg per successful request
          </Text>
        </Card>
        <Card>
          <Text>Total Spend</Text>
          <Title>${formatNumberWithCommas(metrics.total_spend, 2)}</Title>
          <Text>
            $
            {formatNumberWithCommas(
              metrics.total_spend / metrics.total_successful_requests,
              3
            )}{" "}
            per successful request
          </Text>
        </Card>
      </Grid>

      {/* Top API Keys Section */}
      {metrics.top_api_keys && metrics.top_api_keys.length > 0 && (
        <Card className="mt-4">
          <Title>Top API Keys by Spend</Title>
          <div className="mt-3">
            <div className="grid grid-cols-1 gap-2">
              {metrics.top_api_keys.map((keyData, index) => (
                <div key={keyData.api_key} className="flex justify-between items-center p-3 bg-gray-50 rounded-lg">
                  <div>
                    <Text className="font-medium">
                      {keyData.key_alias || `${keyData.api_key.substring(0, 10)}...`}
                    </Text>
                    {keyData.team_id && (
                      <Text className="text-xs text-gray-500">Team: {keyData.team_id}</Text>
                    )}
                  </div>
                  <div className="text-right">
                    <Text className="font-medium">${formatNumberWithCommas(keyData.spend, 2)}</Text>
                    <Text className="text-xs text-gray-500">
                      {keyData.requests.toLocaleString()} requests | {keyData.tokens.toLocaleString()} tokens
                    </Text>
                  </div>
                </div>
              ))}
            </div>
          </div>
        </Card>
      )}

      {/* Charts */}
      <Grid numItems={2} className="gap-4">
        <Card>
          <div className="flex justify-between items-center">
            <Title>Total Tokens</Title>
<<<<<<< HEAD
            <CustomLegend categories={["metrics.prompt_tokens", "metrics.completion_tokens", "metrics.total_tokens"]} colors={["blue", "cyan", "indigo"]} />
=======
            <CustomLegend
              categories={[
                "metrics.prompt_tokens",
                "metrics.completion_tokens",
                "metrics.total_tokens",
              ]}
              colors={["blue", "cyan", "indigo"]}
            />
>>>>>>> a0d69002
          </div>
          <AreaChart
            className="mt-4"
            data={metrics.daily_data}
            index="date"
            categories={[
              "metrics.prompt_tokens",
              "metrics.completion_tokens",
              "metrics.total_tokens",
            ]}
            colors={["blue", "cyan", "indigo"]}
            valueFormatter={valueFormatter}
            customTooltip={CustomTooltip}
            showLegend={false}
          />
        </Card>

        <Card>
          <div className="flex justify-between items-center">
            <Title>Requests per day</Title>
<<<<<<< HEAD
            <CustomLegend categories={["metrics.api_requests"]} colors={["blue"]} />
=======
            <CustomLegend
              categories={["metrics.api_requests"]}
              colors={["blue"]}
            />
>>>>>>> a0d69002
          </div>
          <BarChart
            className="mt-4"
            data={metrics.daily_data}
            index="date"
            categories={["metrics.api_requests"]}
            colors={["blue"]}
            valueFormatter={valueFormatter}
            customTooltip={CustomTooltip}
            showLegend={false}
          />
        </Card>

        <Card>
          <div className="flex justify-between items-center">
            <Title>Spend per day</Title>
            <CustomLegend categories={["metrics.spend"]} colors={["green"]} />
          </div>
          <BarChart
            className="mt-4"
            data={metrics.daily_data}
            index="date"
            categories={["metrics.spend"]}
            colors={["green"]}
<<<<<<< HEAD
            valueFormatter={(value: number) => `$${formatNumberWithCommas(value, 2)}`}
=======
            valueFormatter={valueFormatterSpend}
>>>>>>> a0d69002
            customTooltip={CustomTooltip}
            showLegend={false}
          />
        </Card>

        <Card>
          <div className="flex justify-between items-center">
            <Title>Success vs Failed Requests</Title>
<<<<<<< HEAD
            <CustomLegend categories={["metrics.successful_requests", "metrics.failed_requests"]} colors={["green", "red"]} />
=======
            <CustomLegend
              categories={[
                "metrics.successful_requests",
                "metrics.failed_requests",
              ]}
              colors={["green", "red"]}
            />
>>>>>>> a0d69002
          </div>
          <AreaChart
            className="mt-4"
            data={metrics.daily_data}
            index="date"
<<<<<<< HEAD
            categories={["metrics.successful_requests", "metrics.failed_requests"]}
=======
            categories={[
              "metrics.successful_requests",
              "metrics.failed_requests",
            ]}
>>>>>>> a0d69002
            colors={["green", "red"]}
            valueFormatter={valueFormatter}
            stack
            customTooltip={CustomTooltip}
            showLegend={false}
          />
        </Card>

        <Card>
          <div className="flex justify-between items-center">
            <Title>Prompt Caching Metrics</Title>
<<<<<<< HEAD
            <CustomLegend categories={["metrics.cache_read_input_tokens", "metrics.cache_creation_input_tokens"]} colors={["cyan", "purple"]} />
=======
            <CustomLegend
              categories={[
                "metrics.cache_read_input_tokens",
                "metrics.cache_creation_input_tokens",
              ]}
              colors={["cyan", "purple"]}
            />
>>>>>>> a0d69002
          </div>
          <div className="mb-2">
            <Text>
              Cache Read:{" "}
              {metrics.total_cache_read_input_tokens?.toLocaleString() || 0}{" "}
              tokens
            </Text>
            <Text>
              Cache Creation:{" "}
              {metrics.total_cache_creation_input_tokens?.toLocaleString() || 0}{" "}
              tokens
            </Text>
          </div>
          <AreaChart
            className="mt-4"
            data={metrics.daily_data}
            index="date"
            categories={[
              "metrics.cache_read_input_tokens",
              "metrics.cache_creation_input_tokens",
            ]}
            colors={["cyan", "purple"]}
            valueFormatter={valueFormatter}
            customTooltip={CustomTooltip}
            showLegend={false}
          />
        </Card>
      </Grid>
    </div>
  );
};

export const ActivityMetrics: React.FC<ActivityMetricsProps> = ({
  modelMetrics,
}) => {
  const modelNames = Object.keys(modelMetrics).sort((a, b) => {
    if (a === "") return 1;
    if (b === "") return -1;
    return modelMetrics[b].total_spend - modelMetrics[a].total_spend;
  });

  // Calculate total metrics across all models
  const totalMetrics = {
    total_requests: 0,
    total_successful_requests: 0,
    total_tokens: 0,
    total_spend: 0,
    total_cache_read_input_tokens: 0,
    total_cache_creation_input_tokens: 0,
    daily_data: {} as Record<
      string,
      {
        prompt_tokens: number;
        completion_tokens: number;
        total_tokens: number;
        api_requests: number;
        spend: number;
        successful_requests: number;
        failed_requests: number;
        cache_read_input_tokens: number;
        cache_creation_input_tokens: number;
      }
    >,
  };

  // Aggregate data
  Object.values(modelMetrics).forEach((model) => {
    totalMetrics.total_requests += model.total_requests;
    totalMetrics.total_successful_requests += model.total_successful_requests;
    totalMetrics.total_tokens += model.total_tokens;
    totalMetrics.total_spend += model.total_spend;
    totalMetrics.total_cache_read_input_tokens +=
      model.total_cache_read_input_tokens || 0;
    totalMetrics.total_cache_creation_input_tokens +=
      model.total_cache_creation_input_tokens || 0;

    // Aggregate daily data
    model.daily_data.forEach((day) => {
      if (!totalMetrics.daily_data[day.date]) {
        totalMetrics.daily_data[day.date] = {
          prompt_tokens: 0,
          completion_tokens: 0,
          total_tokens: 0,
          api_requests: 0,
          spend: 0,
          successful_requests: 0,
          failed_requests: 0,
          cache_read_input_tokens: 0,
          cache_creation_input_tokens: 0,
        };
      }
      totalMetrics.daily_data[day.date].prompt_tokens +=
        day.metrics.prompt_tokens;
      totalMetrics.daily_data[day.date].completion_tokens +=
        day.metrics.completion_tokens;
      totalMetrics.daily_data[day.date].total_tokens +=
        day.metrics.total_tokens;
      totalMetrics.daily_data[day.date].api_requests +=
        day.metrics.api_requests;
      totalMetrics.daily_data[day.date].spend += day.metrics.spend;
      totalMetrics.daily_data[day.date].successful_requests +=
        day.metrics.successful_requests;
      totalMetrics.daily_data[day.date].failed_requests +=
        day.metrics.failed_requests;
      totalMetrics.daily_data[day.date].cache_read_input_tokens +=
        day.metrics.cache_read_input_tokens || 0;
      totalMetrics.daily_data[day.date].cache_creation_input_tokens +=
        day.metrics.cache_creation_input_tokens || 0;
    });
  });

  // Convert daily_data object to array and sort by date
  const sortedDailyData = Object.entries(totalMetrics.daily_data)
    .map(([date, metrics]) => ({ date, metrics }))
    .sort((a, b) => new Date(a.date).getTime() - new Date(b.date).getTime());

  return (
    <div className="space-y-8">
      {/* Global Summary */}
      <div className="border rounded-lg p-4">
        <Title>Overall Usage</Title>
        <Grid numItems={4} className="gap-4 mb-4">
          <Card>
            <Text>Total Requests</Text>
            <Title>{totalMetrics.total_requests.toLocaleString()}</Title>
          </Card>
          <Card>
            <Text>Total Successful Requests</Text>
            <Title>
              {totalMetrics.total_successful_requests.toLocaleString()}
            </Title>
          </Card>
          <Card>
            <Text>Total Tokens</Text>
            <Title>{totalMetrics.total_tokens.toLocaleString()}</Title>
          </Card>
          <Card>
            <Text>Total Spend</Text>
            <Title>
              ${formatNumberWithCommas(totalMetrics.total_spend, 2)}
            </Title>
          </Card>
        </Grid>

        <Grid numItems={2} className="gap-4">
          <Card>
            <div className="flex justify-between items-center">
              <Title>Total Tokens Over Time</Title>
<<<<<<< HEAD
              <CustomLegend categories={["metrics.prompt_tokens", "metrics.completion_tokens", "metrics.total_tokens"]} colors={["blue", "cyan", "indigo"]} />
=======
              <CustomLegend
                categories={[
                  "metrics.prompt_tokens",
                  "metrics.completion_tokens",
                  "metrics.total_tokens",
                ]}
                colors={["blue", "cyan", "indigo"]}
              />
>>>>>>> a0d69002
            </div>
            <AreaChart
              className="mt-4"
              data={sortedDailyData}
              index="date"
              categories={[
                "metrics.prompt_tokens",
                "metrics.completion_tokens",
                "metrics.total_tokens",
              ]}
              colors={["blue", "cyan", "indigo"]}
              valueFormatter={valueFormatter}
              customTooltip={CustomTooltip}
              showLegend={false}
            />
          </Card>
          <Card>
            <div className="flex justify-between items-center">
              <Title>Total Requests Over Time</Title>
<<<<<<< HEAD
              <CustomLegend categories={["metrics.successful_requests", "metrics.failed_requests"]} colors={["green", "red"]} />
=======
              <CustomLegend
                categories={[
                  "metrics.successful_requests",
                  "metrics.failed_requests",
                ]}
                colors={["green", "red"]}
              />
>>>>>>> a0d69002
            </div>
            <AreaChart
              className="mt-4"
              data={sortedDailyData}
              index="date"
<<<<<<< HEAD
              categories={["metrics.successful_requests", "metrics.failed_requests"]}
=======
              categories={[
                "metrics.successful_requests",
                "metrics.failed_requests",
              ]}
>>>>>>> a0d69002
              colors={["green", "red"]}
              valueFormatter={valueFormatter}
              stack
              customTooltip={CustomTooltip}
              showLegend={false}
            />
          </Card>
        </Grid>
      </div>

      {/* Individual Model Sections */}
      <Collapse defaultActiveKey={modelNames[0]}>
        {modelNames.map((modelName) => (
          <Collapse.Panel
            key={modelName}
            header={
              <div className="flex justify-between items-center w-full">
                <Title>{modelMetrics[modelName].label || "Unknown Item"}</Title>
                <div className="flex space-x-4 text-sm text-gray-500">
                  <span>
                    $
                    {formatNumberWithCommas(
                      modelMetrics[modelName].total_spend,
                      2
                    )}
                  </span>
                  <span>
                    {modelMetrics[modelName].total_requests.toLocaleString()}{" "}
                    requests
                  </span>
                </div>
              </div>
            }
          >
            <ModelSection
              modelName={modelName || "Unknown Model"}
              metrics={modelMetrics[modelName]}
            />
          </Collapse.Panel>
        ))}
      </Collapse>
    </div>
  );
};

// Helper function to format key label
const formatKeyLabel = (
  modelData: KeyMetricWithMetadata,
  model: string
): string => {
  const keyAlias = modelData.metadata.key_alias || `key-hash-${model}`;
  const teamId = modelData.metadata.team_id;
  return teamId ? `${keyAlias} (team_id: ${teamId})` : keyAlias;
};

// Process data function
export const processActivityData = (dailyActivity: { results: DailyData[] }, key: "models" | "api_keys" | "mcp_servers"): Record<string, ModelActivityData> => {
  const modelMetrics: Record<string, ModelActivityData> = {};

  dailyActivity.results.forEach((day) => {
    Object.entries(day.breakdown[key] || {}).forEach(([model, modelData]) => {
      if (!modelMetrics[model]) {
        modelMetrics[model] = {
          label:
            key === "api_keys"
              ? formatKeyLabel(modelData as KeyMetricWithMetadata, model)
              : model,
          total_requests: 0,
          total_successful_requests: 0,
          total_failed_requests: 0,
          total_tokens: 0,
          prompt_tokens: 0,
          completion_tokens: 0,
          total_spend: 0,
          total_cache_read_input_tokens: 0,
          total_cache_creation_input_tokens: 0,
          top_api_keys: [],
          daily_data: []
        };
      }
      // Update totals
      modelMetrics[model].total_requests += modelData.metrics.api_requests;
      modelMetrics[model].prompt_tokens += modelData.metrics.prompt_tokens;
      modelMetrics[model].completion_tokens +=
        modelData.metrics.completion_tokens;
      modelMetrics[model].total_tokens += modelData.metrics.total_tokens;
      modelMetrics[model].total_spend += modelData.metrics.spend;
      modelMetrics[model].total_successful_requests +=
        modelData.metrics.successful_requests;
      modelMetrics[model].total_failed_requests +=
        modelData.metrics.failed_requests;
      modelMetrics[model].total_cache_read_input_tokens +=
        modelData.metrics.cache_read_input_tokens || 0;
      modelMetrics[model].total_cache_creation_input_tokens +=
        modelData.metrics.cache_creation_input_tokens || 0;

      // Add daily data
      modelMetrics[model].daily_data.push({
        date: day.date,
        metrics: {
          prompt_tokens: modelData.metrics.prompt_tokens,
          completion_tokens: modelData.metrics.completion_tokens,
          total_tokens: modelData.metrics.total_tokens,
          api_requests: modelData.metrics.api_requests,
          spend: modelData.metrics.spend,
          successful_requests: modelData.metrics.successful_requests,
          failed_requests: modelData.metrics.failed_requests,
          cache_read_input_tokens:
            modelData.metrics.cache_read_input_tokens || 0,
          cache_creation_input_tokens:
            modelData.metrics.cache_creation_input_tokens || 0,
        },
      });
    });
  });

  // Process API key breakdowns for each metric (skip if key is 'api_keys' to avoid duplication)
  if (key !== 'api_keys') {
    Object.entries(modelMetrics).forEach(([model, _]) => {
      const apiKeyBreakdown: Record<string, TopApiKeyData> = {};
      
      // Aggregate API key data across all days
      dailyActivity.results.forEach((day) => {
        const modelData = day.breakdown[key]?.[model];
        if (modelData && 'api_key_breakdown' in modelData) {
          Object.entries(modelData.api_key_breakdown || {}).forEach(([apiKey, keyData]) => {
            if (!apiKeyBreakdown[apiKey]) {
              apiKeyBreakdown[apiKey] = {
                api_key: apiKey,
                key_alias: keyData.metadata.key_alias,
                team_id: keyData.metadata.team_id,
                spend: 0,
                requests: 0,
                tokens: 0,
              };
            }
            
            apiKeyBreakdown[apiKey].spend += keyData.metrics.spend;
            apiKeyBreakdown[apiKey].requests += keyData.metrics.api_requests;
            apiKeyBreakdown[apiKey].tokens += keyData.metrics.total_tokens;
          });
        }
      });

      // Sort by spend and take top 5
      modelMetrics[model].top_api_keys = Object.values(apiKeyBreakdown)
        .sort((a, b) => b.spend - a.spend)
        .slice(0, 5);
    });
  }

  // Sort daily data
  Object.values(modelMetrics).forEach((metrics) => {
    metrics.daily_data.sort(
      (a, b) => new Date(a.date).getTime() - new Date(b.date).getTime()
    );
  });

  return modelMetrics;
};<|MERGE_RESOLUTION|>--- conflicted
+++ resolved
@@ -1,154 +1,15 @@
 import React from 'react';
 import { Card, Grid, Text, Title } from '@tremor/react';
 import { AreaChart, BarChart } from '@tremor/react';
-<<<<<<< HEAD
-import { DailyData, ModelActivityData, KeyMetricWithMetadata } from './usage/types';
+import { DailyData, ModelActivityData, KeyMetricWithMetadata, TopApiKeyData } from './usage/types';
 import { Collapse } from 'antd';
 import { formatNumberWithCommas } from '@/utils/dataUtils';
 import { valueFormatter } from '../components/usage/utils/value_formatters';
 import { CustomTooltip, CustomLegend } from './common_components/chartUtils';
-=======
-import { SpendMetrics, DailyData, ModelActivityData, MetricWithMetadata, KeyMetricWithMetadata, TopApiKeyData } from './usage/types';
-import { Collapse } from 'antd';
-import { formatNumberWithCommas } from '@/utils/dataUtils';
-import type { CustomTooltipProps } from "@tremor/react";
-import {
-  valueFormatter,
-  valueFormatterSpend,
-} from "../components/usage/utils/value_formatters";
->>>>>>> a0d69002
 
 interface ActivityMetricsProps {
   modelMetrics: Record<string, ModelActivityData>;
 }
-
-<<<<<<< HEAD
-
-const ModelSection = ({ modelName, metrics }: { modelName: string; metrics: ModelActivityData }) => {
-=======
-interface ChartDataPoint {
-  date: string;
-  metrics: SpendMetrics;
-}
-
-const colorNameToHex: { [key: string]: string } = {
-  blue: "#3b82f6",
-  cyan: "#06b6d4",
-  indigo: "#6366f1",
-  green: "#22c55e",
-  red: "#ef4444",
-  purple: "#8b5cf6",
-};
-
-export const CustomTooltip = ({
-  active,
-  payload,
-  label,
-}: CustomTooltipProps) => {
-  if (active && payload && payload.length) {
-    const formatCategoryName = (name: string): string => {
-      return name
-        .replace("metrics.", "")
-        .replace(/_/g, " ")
-        .split(" ")
-        .map((word) => word.charAt(0).toUpperCase() + word.slice(1))
-        .join(" ");
-    };
-
-    const getRawValue = (
-      dataPoint: ChartDataPoint,
-      key: string
-    ): number | undefined => {
-      // key is like "metrics.total_tokens"
-      const metricKey = key.substring(
-        key.indexOf(".") + 1
-      ) as keyof SpendMetrics;
-      if (dataPoint.metrics && metricKey in dataPoint.metrics) {
-        return dataPoint.metrics[metricKey];
-      }
-      return undefined;
-    };
-
-    return (
-      <div className="w-56 rounded-tremor-default border border-tremor-border bg-tremor-background p-2 text-tremor-default shadow-tremor-dropdown">
-        <p className="text-tremor-content-strong">{label}</p>
-        {payload.map((item) => {
-          const dataKey = item.dataKey?.toString();
-          if (!dataKey || !item.payload) return null;
-
-          const rawValue = getRawValue(item.payload, dataKey);
-          const isSpend = dataKey.includes("spend");
-          const formattedValue =
-            rawValue !== undefined
-              ? isSpend
-                ? `$${rawValue.toLocaleString(undefined, { minimumFractionDigits: 2, maximumFractionDigits: 2 })}`
-                : rawValue.toLocaleString()
-              : "N/A";
-
-          const colorName = item.color as keyof typeof colorNameToHex;
-          const hexColor = colorNameToHex[colorName] || item.color;
-          return (
-            <div
-              key={dataKey}
-              className="flex items-center justify-between space-x-4"
-            >
-              <div className="flex items-center space-x-2">
-                <span
-                  className={`h-2 w-2 shrink-0 rounded-full ring-2 ring-white drop-shadow-md`}
-                  style={{ backgroundColor: hexColor }}
-                />
-                <p className="font-medium text-tremor-content dark:text-dark-tremor-content">
-                  {formatCategoryName(dataKey)}
-                </p>
-              </div>
-              <p className="font-medium text-tremor-content-emphasis dark:text-dark-tremor-content-emphasis">
-                {formattedValue}
-              </p>
-            </div>
-          );
-        })}
-      </div>
-    );
-  }
-  return null;
-};
-
-const CustomLegend = ({
-  categories,
-  colors,
-}: {
-  categories: string[];
-  colors: string[];
-}) => {
-  const formatCategoryName = (name: string): string => {
-    return name
-      .replace("metrics.", "")
-      .replace(/_/g, " ")
-      .split(" ")
-      .map((word) => word.charAt(0).toUpperCase() + word.slice(1))
-      .join(" ");
-  };
-
-  return (
-    <div className="flex items-center justify-end space-x-4">
-      {categories.map((category, idx) => {
-        const colorName = colors[idx] as keyof typeof colorNameToHex;
-        const hexColor = colorNameToHex[colorName] || colors[idx];
-        return (
-          <div key={category} className="flex items-center space-x-2">
-            <span
-              className={`h-2 w-2 shrink-0 rounded-full ring-4 ring-white`}
-              style={{ backgroundColor: hexColor }}
-            />
-            <p className="text-sm text-tremor-content dark:text-dark-tremor-content">
-              {formatCategoryName(category)}
-            </p>
-          </div>
-        );
-      })}
-    </div>
-  );
-};
 
 const ModelSection = ({
   modelName,
@@ -157,7 +18,6 @@
   modelName: string;
   metrics: ModelActivityData;
 }) => {
->>>>>>> a0d69002
   return (
     <div className="space-y-2">
       {/* Summary Cards */}
@@ -228,18 +88,7 @@
         <Card>
           <div className="flex justify-between items-center">
             <Title>Total Tokens</Title>
-<<<<<<< HEAD
             <CustomLegend categories={["metrics.prompt_tokens", "metrics.completion_tokens", "metrics.total_tokens"]} colors={["blue", "cyan", "indigo"]} />
-=======
-            <CustomLegend
-              categories={[
-                "metrics.prompt_tokens",
-                "metrics.completion_tokens",
-                "metrics.total_tokens",
-              ]}
-              colors={["blue", "cyan", "indigo"]}
-            />
->>>>>>> a0d69002
           </div>
           <AreaChart
             className="mt-4"
@@ -260,14 +109,7 @@
         <Card>
           <div className="flex justify-between items-center">
             <Title>Requests per day</Title>
-<<<<<<< HEAD
             <CustomLegend categories={["metrics.api_requests"]} colors={["blue"]} />
-=======
-            <CustomLegend
-              categories={["metrics.api_requests"]}
-              colors={["blue"]}
-            />
->>>>>>> a0d69002
           </div>
           <BarChart
             className="mt-4"
@@ -292,22 +134,13 @@
             index="date"
             categories={["metrics.spend"]}
             colors={["green"]}
-<<<<<<< HEAD
             valueFormatter={(value: number) => `$${formatNumberWithCommas(value, 2)}`}
-=======
-            valueFormatter={valueFormatterSpend}
->>>>>>> a0d69002
-            customTooltip={CustomTooltip}
-            showLegend={false}
           />
         </Card>
 
         <Card>
           <div className="flex justify-between items-center">
             <Title>Success vs Failed Requests</Title>
-<<<<<<< HEAD
-            <CustomLegend categories={["metrics.successful_requests", "metrics.failed_requests"]} colors={["green", "red"]} />
-=======
             <CustomLegend
               categories={[
                 "metrics.successful_requests",
@@ -315,20 +148,15 @@
               ]}
               colors={["green", "red"]}
             />
->>>>>>> a0d69002
           </div>
           <AreaChart
             className="mt-4"
             data={metrics.daily_data}
             index="date"
-<<<<<<< HEAD
-            categories={["metrics.successful_requests", "metrics.failed_requests"]}
-=======
             categories={[
               "metrics.successful_requests",
               "metrics.failed_requests",
             ]}
->>>>>>> a0d69002
             colors={["green", "red"]}
             valueFormatter={valueFormatter}
             stack
@@ -340,9 +168,6 @@
         <Card>
           <div className="flex justify-between items-center">
             <Title>Prompt Caching Metrics</Title>
-<<<<<<< HEAD
-            <CustomLegend categories={["metrics.cache_read_input_tokens", "metrics.cache_creation_input_tokens"]} colors={["cyan", "purple"]} />
-=======
             <CustomLegend
               categories={[
                 "metrics.cache_read_input_tokens",
@@ -350,7 +175,6 @@
               ]}
               colors={["cyan", "purple"]}
             />
->>>>>>> a0d69002
           </div>
           <div className="mb-2">
             <Text>
@@ -499,9 +323,6 @@
           <Card>
             <div className="flex justify-between items-center">
               <Title>Total Tokens Over Time</Title>
-<<<<<<< HEAD
-              <CustomLegend categories={["metrics.prompt_tokens", "metrics.completion_tokens", "metrics.total_tokens"]} colors={["blue", "cyan", "indigo"]} />
-=======
               <CustomLegend
                 categories={[
                   "metrics.prompt_tokens",
@@ -510,7 +331,6 @@
                 ]}
                 colors={["blue", "cyan", "indigo"]}
               />
->>>>>>> a0d69002
             </div>
             <AreaChart
               className="mt-4"
@@ -528,34 +348,14 @@
             />
           </Card>
           <Card>
-            <div className="flex justify-between items-center">
-              <Title>Total Requests Over Time</Title>
-<<<<<<< HEAD
-              <CustomLegend categories={["metrics.successful_requests", "metrics.failed_requests"]} colors={["green", "red"]} />
-=======
-              <CustomLegend
-                categories={[
-                  "metrics.successful_requests",
-                  "metrics.failed_requests",
-                ]}
-                colors={["green", "red"]}
-              />
->>>>>>> a0d69002
-            </div>
+            <Title>Total Requests Over Time</Title>
             <AreaChart
               className="mt-4"
               data={sortedDailyData}
               index="date"
-<<<<<<< HEAD
               categories={["metrics.successful_requests", "metrics.failed_requests"]}
-=======
-              categories={[
-                "metrics.successful_requests",
-                "metrics.failed_requests",
-              ]}
->>>>>>> a0d69002
-              colors={["green", "red"]}
-              valueFormatter={valueFormatter}
+              colors={["emerald", "red"]}
+              valueFormatter={(number: number) => number.toLocaleString()}
               stack
               customTooltip={CustomTooltip}
               showLegend={false}
