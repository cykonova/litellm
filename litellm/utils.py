--- conflicted
+++ resolved
@@ -9412,13 +9412,6 @@
         try:
             # return this for all models
             completion_obj = {"content": ""}
-<<<<<<< HEAD
-            if self.custom_llm_provider and (
-                self.custom_llm_provider == "anthropic"
-                or self.custom_llm_provider in litellm._custom_providers
-            ):
-                from litellm.types.utils import GenericStreamingChunk as GChunk
-=======
             from litellm.types.utils import GenericStreamingChunk as GChunk
 
             if (
@@ -9433,7 +9426,6 @@
                     or self.custom_llm_provider in litellm._custom_providers
                 )
             ):
->>>>>>> 2a95484a
 
                 if self.received_finish_reason is not None:
                     raise StopIteration
