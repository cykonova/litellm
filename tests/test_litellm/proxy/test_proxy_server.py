--- conflicted
+++ resolved
@@ -1223,8 +1223,6 @@
         """Test that admin users can access the reload endpoint"""
         with patch('litellm.litellm_core_utils.get_model_cost_map.get_model_cost_map') as mock_get_map:
             mock_get_map.return_value = {"gpt-3.5-turbo": {"input_cost_per_token": 0.001}}
-            
-<<<<<<< HEAD
             # Mock the database connection
             with patch('litellm.proxy.proxy_server.prisma_client') as mock_prisma:
                 mock_prisma.db.litellm_config.upsert = AsyncMock(return_value=None)
@@ -1240,16 +1238,6 @@
                 # The new implementation immediately reloads and returns the count
                 assert "Price data reloaded successfully! 1 models updated." in data["message"]
                 assert data["models_count"] == 1
-=======
-            response = client_with_auth.post("/reload/model_cost_map")
-            
-            assert response.status_code == 200
-            data = response.json()
-            assert data["status"] == "success"
-            assert "message" in data
-            assert "timestamp" in data
-            assert "models_count" in data
->>>>>>> 1270df08
     
     def test_reload_model_cost_map_non_admin_access(self, client_with_auth):
         """Test that non-admin users cannot access the reload endpoint"""
@@ -1293,7 +1281,6 @@
         with patch('litellm.litellm_core_utils.get_model_cost_map.get_model_cost_map') as mock_get_map:
             mock_get_map.side_effect = Exception("Network error")
             
-<<<<<<< HEAD
             # Mock the database connection
             with patch('litellm.proxy.proxy_server.prisma_client') as mock_prisma:
                 mock_prisma.db.litellm_config.upsert = AsyncMock(return_value=None)
@@ -1443,13 +1430,6 @@
             assert data["interval_hours"] == None
             assert data["last_run"] == None
             assert data["next_run"] == None
-=======
-            response = client_with_auth.post("/reload/model_cost_map")
-            
-            assert response.status_code == 500
-            data = response.json()
-            assert "Failed to reload model cost map" in data["detail"]
->>>>>>> 1270df08
 
 
 class TestPriceDataReloadIntegration:
@@ -1490,7 +1470,6 @@
         with patch('litellm.litellm_core_utils.get_model_cost_map.get_model_cost_map') as mock_get_map:
             mock_get_map.return_value = mock_cost_map
             
-<<<<<<< HEAD
             # Mock the database connection
             with patch('litellm.proxy.proxy_server.prisma_client') as mock_prisma:
                 mock_prisma.db.litellm_config.upsert = AsyncMock(return_value=None)
@@ -1555,15 +1534,6 @@
             param_value_json = call_args[1]['data']['update']['param_value']
             param_value_dict = json.loads(param_value_json)
             assert param_value_dict['force_reload'] == False
-=======
-            # Test reload endpoint
-            response = client_with_auth.post("/reload/model_cost_map")
-            assert response.status_code == 200
-            
-            # Test get endpoint
-            response = client_with_auth.get("/get/litellm_model_cost_map")
-            assert response.status_code == 200
->>>>>>> 1270df08
     
     def test_config_file_parsing(self):
         """Test parsing of config file with reload settings"""
@@ -1591,9 +1561,7 @@
         
         # Verify models are present
         assert "model_list" in config
-<<<<<<< HEAD
         assert len(config["model_list"]) == 2
-
     def test_database_config_storage(self):
         """Test that configuration is properly stored in database"""
         # Mock prisma client
@@ -1659,7 +1627,4 @@
         # Verify force_reload flag was set
         mock_prisma.db.litellm_config.upsert.assert_called_once()
         call_args = mock_prisma.db.litellm_config.upsert.call_args
-        assert call_args[1]['data']['update']['param_value']['force_reload'] == True
-=======
-        assert len(config["model_list"]) == 2
->>>>>>> 1270df08
+        assert call_args[1]['data']['update']['param_value']['force_reload'] == True