--- conflicted
+++ resolved
@@ -47,11 +47,6 @@
 
     def test_prompt_caching(self):
         """
-<<<<<<< HEAD
-        Test that prompt caching works correctly.
-        Skip for now, as it's working locally but not in CI
-=======
         Works locally but CI/CD is failing this test. Temporary skip to push out a new release.
->>>>>>> 40a3af7d
         """
         pass