# What is this?
## Helper utils for the management endpoints (keys/users/teams)
import uuid
from datetime import datetime
from functools import wraps
from typing import Optional, Tuple

from fastapi import HTTPException, Request

import litellm
from litellm._logging import verbose_logger
from litellm.proxy._types import (  # key request types; user request types; team request types; customer request types
    DeleteCustomerRequest,
    DeleteTeamRequest,
    DeleteUserRequest,
    KeyRequest,
    LiteLLM_TeamMembership,
    LiteLLM_TeamTable,
    LiteLLM_UserTable,
    ManagementEndpointLoggingPayload,
    Member,
    SSOUserDefinedValues,
    UpdateCustomerRequest,
    UpdateKeyRequest,
    UpdateTeamRequest,
    UpdateUserRequest,
    UserAPIKeyAuth,
    VirtualKeyEvent,
)
from litellm.proxy.common_utils.http_parsing_utils import _read_request_body
from litellm.proxy.utils import PrismaClient


def get_new_internal_user_defaults(
    user_id: str, user_email: Optional[str] = None
) -> dict:
    user_info = litellm.default_user_params or {}

    returned_dict: SSOUserDefinedValues = {
        "models": user_info.get("models", None),
        "max_budget": user_info.get("max_budget", litellm.max_internal_user_budget),
        "budget_duration": user_info.get(
            "budget_duration", litellm.internal_user_budget_duration
        ),
        "user_email": user_email or user_info.get("user_email", None),
        "user_id": user_id,
        "user_role": "internal_user",
    }

    non_null_dict = {}
    for k, v in returned_dict.items():
        if v is not None:
            non_null_dict[k] = v
    return non_null_dict


async def add_new_member(
    new_member: Member,
    max_budget_in_team: Optional[float],
    prisma_client: PrismaClient,
    team_id: str,
    user_api_key_dict: UserAPIKeyAuth,
    litellm_proxy_admin_name: str,
) -> Tuple[LiteLLM_UserTable, Optional[LiteLLM_TeamMembership]]:
    """
    Add a new member to a team

    - add team id to user table
    - add team member w/ budget to team member table

    Returns created/existing user + team membership w/ budget id
    """
    returned_user: Optional[LiteLLM_UserTable] = None
    returned_team_membership: Optional[LiteLLM_TeamMembership] = None
    ## ADD TEAM ID, to USER TABLE IF NEW ##
    if new_member.user_id is not None:
        new_user_defaults = get_new_internal_user_defaults(user_id=new_member.user_id)
        _returned_user = await prisma_client.db.litellm_usertable.upsert(
            where={"user_id": new_member.user_id},
            data={
                "update": {"teams": {"push": [team_id]}},
                "create": {"teams": [team_id], **new_user_defaults},  # type: ignore
            },
        )
        if _returned_user is not None:
            returned_user = LiteLLM_UserTable(**_returned_user.model_dump())
    elif new_member.user_email is not None:
        new_user_defaults = get_new_internal_user_defaults(
            user_id=str(uuid.uuid4()), user_email=new_member.user_email
        )
        ## user email is not unique acc. to prisma schema -> future improvement
        ### for now: check if it exists in db, if not - insert it
        existing_user_row: Optional[list] = await prisma_client.get_data(
            key_val={"user_email": new_member.user_email},
            table_name="user",
            query_type="find_all",
        )
        if existing_user_row is None or (
            isinstance(existing_user_row, list) and len(existing_user_row) == 0
        ):
            new_user_defaults["teams"] = [team_id]
<<<<<<< HEAD
            _returned_user = await prisma_client.insert_data(
                data=new_user_defaults, table_name="user"
            )
=======
            _returned_user = await prisma_client.insert_data(data=new_user_defaults, table_name="user")  # type: ignore

>>>>>>> 0fca9602
            if _returned_user is not None:
                returned_user = LiteLLM_UserTable(**_returned_user.model_dump())
        elif len(existing_user_row) == 1:
            user_info = existing_user_row[0]
<<<<<<< HEAD
            _returned_user = await prisma_client.db.litellm_usertable.update(  # type: ignore
                where={"user_id": user_info.user_id},
                data={"teams": {"push": [team_id]}},
            )
            if _returned_user is not None:
                returned_user = LiteLLM_UserTable(**_returned_user.model_dump())
=======
            _returned_user = await prisma_client.db.litellm_usertable.update(
                where={"user_id": user_info.user_id},  # type: ignore
                data={"teams": {"push": [team_id]}},
            )

            returned_user = LiteLLM_UserTable(**_returned_user.model_dump())
>>>>>>> 0fca9602
        elif len(existing_user_row) > 1:
            raise HTTPException(
                status_code=400,
                detail={
                    "error": "Multiple users with this email found in db. Please use 'user_id' instead."
                },
            )

    # Check if trying to set a budget for team member
    if max_budget_in_team is not None and new_member.user_id is not None:
        # create a new budget item for this member
        response = await prisma_client.db.litellm_budgettable.create(
            data={
                "max_budget": max_budget_in_team,
                "created_by": user_api_key_dict.user_id or litellm_proxy_admin_name,
                "updated_by": user_api_key_dict.user_id or litellm_proxy_admin_name,
            }
        )

        _budget_id = response.budget_id
        _returned_team_membership = (
            await prisma_client.db.litellm_teammembership.create(
                data={
                    "team_id": team_id,
                    "user_id": new_member.user_id,
                    "budget_id": _budget_id,
                },
                include={"litellm_budget_table": True},
            )
        )

        returned_team_membership = LiteLLM_TeamMembership(
            **_returned_team_membership.model_dump()
        )

    if returned_user is None:
        raise Exception("Unable to update user table with membership information!")

    return returned_user, returned_team_membership


def _delete_user_id_from_cache(kwargs):
    from litellm.proxy.proxy_server import user_api_key_cache

    if kwargs.get("data") is not None:
        update_user_request = kwargs.get("data")
        if isinstance(update_user_request, UpdateUserRequest):
            user_api_key_cache.delete_cache(key=update_user_request.user_id)

        # delete user request
        if isinstance(update_user_request, DeleteUserRequest):
            for user_id in update_user_request.user_ids:
                user_api_key_cache.delete_cache(key=user_id)
    pass


def _delete_api_key_from_cache(kwargs):
    from litellm.proxy.proxy_server import user_api_key_cache

    if kwargs.get("data") is not None:
        update_request = kwargs.get("data")
        if isinstance(update_request, UpdateKeyRequest):
            user_api_key_cache.delete_cache(key=update_request.key)

        # delete key request
        if isinstance(update_request, KeyRequest):
            for key in update_request.keys:
                user_api_key_cache.delete_cache(key=key)
    pass


def _delete_team_id_from_cache(kwargs):
    from litellm.proxy.proxy_server import user_api_key_cache

    if kwargs.get("data") is not None:
        update_request = kwargs.get("data")
        if isinstance(update_request, UpdateTeamRequest):
            user_api_key_cache.delete_cache(key=update_request.team_id)

        # delete team request
        if isinstance(update_request, DeleteTeamRequest):
            for team_id in update_request.team_ids:
                user_api_key_cache.delete_cache(key=team_id)
    pass


def _delete_customer_id_from_cache(kwargs):
    from litellm.proxy.proxy_server import user_api_key_cache

    if kwargs.get("data") is not None:
        update_request = kwargs.get("data")
        if isinstance(update_request, UpdateCustomerRequest):
            user_api_key_cache.delete_cache(key=update_request.user_id)

        # delete customer request
        if isinstance(update_request, DeleteCustomerRequest):
            for user_id in update_request.user_ids:
                user_api_key_cache.delete_cache(key=user_id)
    pass


async def send_management_endpoint_alert(
    request_kwargs: dict,
    user_api_key_dict: UserAPIKeyAuth,
    function_name: str,
):
    """
    Sends a slack alert when:
    - A virtual key is created, updated, or deleted
    - An internal user is created, updated, or deleted
    - A team is created, updated, or deleted
    """
    from litellm.proxy.proxy_server import premium_user, proxy_logging_obj

    if premium_user is not True:
        return

    management_function_to_event_name = {
        "generate_key_fn": "New Virtual Key Created",
        "update_key_fn": "Virtual Key Updated",
        "delete_key_fn": "Virtual Key Deleted",
        # Team events
        "new_team": "New Team Created",
        "update_team": "Team Updated",
        "delete_team": "Team Deleted",
        # Internal User events
        "new_user": "New Internal User Created",
        "user_update": "Internal User Updated",
        "delete_user": "Internal User Deleted",
    }

    if (
        proxy_logging_obj is not None
        and proxy_logging_obj.slack_alerting_instance is not None
    ):

        # Virtual Key Events
        if function_name in management_function_to_event_name:
            key_event = VirtualKeyEvent(
                created_by_user_id=user_api_key_dict.user_id or "Unknown",
                created_by_user_role=user_api_key_dict.user_role or "Unknown",
                created_by_key_alias=user_api_key_dict.key_alias,
                request_kwargs=request_kwargs,
            )

            event_name = management_function_to_event_name[function_name]
            await proxy_logging_obj.slack_alerting_instance.send_virtual_key_event_slack(
                key_event=key_event, event_name=event_name
            )


def management_endpoint_wrapper(func):
    """
    This wrapper does the following:

    1. Log I/O, Exceptions to OTEL
    2. Create an Audit log for success calls
    """

    @wraps(func)
    async def wrapper(*args, **kwargs):
        start_time = datetime.now()

        try:
            result = await func(*args, **kwargs)
            end_time = datetime.now()
            try:
                if kwargs is None:
                    kwargs = {}
                user_api_key_dict: UserAPIKeyAuth = (
                    kwargs.get("user_api_key_dict") or UserAPIKeyAuth()
                )

                await send_management_endpoint_alert(
                    request_kwargs=kwargs,
                    user_api_key_dict=user_api_key_dict,
                    function_name=func.__name__,
                )

                _http_request: Request = kwargs.get("http_request")
                parent_otel_span = getattr(user_api_key_dict, "parent_otel_span", None)
                if parent_otel_span is not None:
                    from litellm.proxy.proxy_server import open_telemetry_logger

                    if open_telemetry_logger is not None:
                        if _http_request:
                            _route = _http_request.url.path
                            _request_body: dict = await _read_request_body(
                                request=_http_request
                            )
                            _response = dict(result) if result is not None else None

                            logging_payload = ManagementEndpointLoggingPayload(
                                route=_route,
                                request_data=_request_body,
                                response=_response,
                                start_time=start_time,
                                end_time=end_time,
                            )

                            await open_telemetry_logger.async_management_endpoint_success_hook(
                                logging_payload=logging_payload,
                                parent_otel_span=parent_otel_span,
                            )

                # Delete updated/deleted info from cache
                _delete_api_key_from_cache(kwargs=kwargs)
                _delete_user_id_from_cache(kwargs=kwargs)
                _delete_team_id_from_cache(kwargs=kwargs)
                _delete_customer_id_from_cache(kwargs=kwargs)
            except Exception as e:
                # Non-Blocking Exception
                verbose_logger.debug("Error in management endpoint wrapper: %s", str(e))
                pass

            return result
        except Exception as e:
            end_time = datetime.now()

            if kwargs is None:
                kwargs = {}
            user_api_key_dict: UserAPIKeyAuth = (
                kwargs.get("user_api_key_dict") or UserAPIKeyAuth()
            )
            parent_otel_span = getattr(user_api_key_dict, "parent_otel_span", None)
            if parent_otel_span is not None:
                from litellm.proxy.proxy_server import open_telemetry_logger

                if open_telemetry_logger is not None:
                    _http_request: Request = kwargs.get("http_request")
                    if _http_request:
                        _route = _http_request.url.path
                        _request_body: dict = await _read_request_body(
                            request=_http_request
                        )
                        logging_payload = ManagementEndpointLoggingPayload(
                            route=_route,
                            request_data=_request_body,
                            response=None,
                            start_time=start_time,
                            end_time=end_time,
                            exception=e,
                        )

                        await open_telemetry_logger.async_management_endpoint_failure_hook(
                            logging_payload=logging_payload,
                            parent_otel_span=parent_otel_span,
                        )

            raise e

    return wrapper<|MERGE_RESOLUTION|>--- conflicted
+++ resolved
@@ -99,33 +99,19 @@
             isinstance(existing_user_row, list) and len(existing_user_row) == 0
         ):
             new_user_defaults["teams"] = [team_id]
-<<<<<<< HEAD
-            _returned_user = await prisma_client.insert_data(
-                data=new_user_defaults, table_name="user"
-            )
-=======
             _returned_user = await prisma_client.insert_data(data=new_user_defaults, table_name="user")  # type: ignore
 
->>>>>>> 0fca9602
             if _returned_user is not None:
                 returned_user = LiteLLM_UserTable(**_returned_user.model_dump())
         elif len(existing_user_row) == 1:
             user_info = existing_user_row[0]
-<<<<<<< HEAD
-            _returned_user = await prisma_client.db.litellm_usertable.update(  # type: ignore
-                where={"user_id": user_info.user_id},
-                data={"teams": {"push": [team_id]}},
-            )
-            if _returned_user is not None:
-                returned_user = LiteLLM_UserTable(**_returned_user.model_dump())
-=======
             _returned_user = await prisma_client.db.litellm_usertable.update(
                 where={"user_id": user_info.user_id},  # type: ignore
                 data={"teams": {"push": [team_id]}},
             )
 
             returned_user = LiteLLM_UserTable(**_returned_user.model_dump())
->>>>>>> 0fca9602
+
         elif len(existing_user_row) > 1:
             raise HTTPException(
                 status_code=400,
