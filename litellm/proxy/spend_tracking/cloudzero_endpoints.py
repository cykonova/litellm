--- conflicted
+++ resolved
@@ -21,7 +21,7 @@
 
 router = APIRouter()
 
-<<<<<<< HEAD
+
 # Initialize the sensitive data masker for API key masking
 _sensitive_masker = SensitiveDataMasker()
 
@@ -233,7 +233,7 @@
             status_code=500,
             detail={"error": f"Failed to update CloudZero settings: {str(e)}"}
         )
-=======
+
 # Global variable to track if CloudZero background job has been initialized
 _cloudzero_background_job_initialized = False
 
@@ -314,8 +314,6 @@
     except Exception as e:
         verbose_proxy_logger.error(f"Error checking CloudZero status: {str(e)}")
         return False
->>>>>>> 29475ab4
-
 
 @router.post(
     "/cloudzero/init",
@@ -394,13 +392,8 @@
     
     Only admin users can perform CloudZero exports.
     """
-<<<<<<< HEAD
-=======
     from datetime import datetime
 
-    from litellm.proxy.proxy_server import prisma_client
-
->>>>>>> 29475ab4
     # Validation
     if user_api_key_dict.user_role != LitellmUserRoles.PROXY_ADMIN:
         raise HTTPException(
@@ -452,14 +445,9 @@
     
     Only admin users can perform CloudZero exports.
     """
-<<<<<<< HEAD
-=======
+
     from datetime import datetime
 
-    from litellm.proxy.proxy_server import prisma_client
-
->>>>>>> 29475ab4
-    # Validation
     if user_api_key_dict.user_role != LitellmUserRoles.PROXY_ADMIN:
         raise HTTPException(
             status_code=403,
