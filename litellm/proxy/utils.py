--- conflicted
+++ resolved
@@ -776,14 +776,8 @@
         Reuses existing LLM guardrail logic by converting MCP calls to message format.
         """
         from litellm.types.llms.base import HiddenParams
-<<<<<<< HEAD
         from litellm.types.mcp import MCPDuringCallRequestObject
-=======
-        from litellm.types.mcp import (
-            MCPDuringCallRequestObject,
-            MCPDuringCallResponseObject,
-        )
->>>>>>> 38678132
+
 
         callbacks = self.get_combined_callback_list(
             dynamic_success_callbacks=getattr(self, "dynamic_success_callbacks", None),
@@ -832,25 +826,14 @@
                         data=synthetic_llm_data,
                         user_api_key_dict=kwargs.get("user_api_key_auth"),
                         call_type="mcp_call"
-                    )
-<<<<<<< HEAD
-                    
+                    )                    
                     # Convert result back to MCP response format if blocked/modified
                     if result is not None:
                         mcp_response = self._convert_llm_result_to_mcp_during_response(result, request_obj)
                         if mcp_response is not None:
                             return self._parse_during_mcp_call_hook_response(response=mcp_response)
                             
-=======
-                    ######################################################################
-                    # if any of the callbacks return a response, use the first one
-                    # this allows for execution control decisions
-                    ######################################################################
-                    if response is not None:
-                        return self._parse_during_mcp_call_hook_response(
-                            response=response
-                        )
->>>>>>> 38678132
+
             except Exception as e:
                 raise e
                 verbose_proxy_logger.exception(
