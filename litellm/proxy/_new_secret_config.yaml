--- conflicted
+++ resolved
@@ -29,24 +29,4 @@
       
 
 litellm_settings:
-<<<<<<< HEAD
-  callbacks: ["langsmith"]
-  disable_no_log_param: true
-
-general_settings:
-  enable_jwt_auth: True
-  litellm_jwtauth:
-    object_id_jwt_field: "client_id" # can be either user / team, inferred from the role mapping
-    roles_jwt_field: "resource_access.litellm-test-client-id.roles"
-    role_mappings:
-      - role: litellm.api.consumer
-        internal_role: "team"
-    enforce_rbac: true
-  role_permissions: # default model + endpoint permissions for a role. 
-    - role: team
-      models: ["anthropic-claude"]
-      routes: ["openai_routes"]
-
-=======
-  callbacks: ["opik"]
->>>>>>> f264f60e
+  callbacks: ["opik"]