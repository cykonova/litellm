# LITELLM PROXY DEPENDENCIES #
anyio==4.8.0 # openai + http req.
httpx==0.28.1
openai==1.99.5  # openai req.
fastapi==0.115.5 # server dep
backoff==2.2.1 # server dep
pyyaml==6.0.2 # server dep
uvicorn==0.29.0 # server dep
gunicorn==23.0.0 # server dep
uvloop==0.21.0 # uvicorn dep, gives us much better performance under load
boto3==1.34.34 # aws bedrock/sagemaker calls
redis==5.2.1 # redis caching
prisma==0.11.0 # for db
mangum==0.17.0 # for aws lambda functions
pynacl==1.5.0 # for encrypting keys
<<<<<<< HEAD
google-cloud-aiplatform==1.61.0 # for vertex ai calls
=======
google-cloud-aiplatform==1.47.0 # for vertex ai calls
google-cloud-iam==2.19.1 # for GCP IAM Redis authentication
>>>>>>> f60a9cf9
google-genai==1.22.0
anthropic[vertex]==0.54.0
mcp==1.10.1    # for MCP server
google-generativeai==0.8.5 # for vertex ai calls
async_generator==1.10.0 # for async ollama calls
langfuse==2.59.7 # for langfuse self-hosted logging
prometheus_client==0.20.0 # for /metrics endpoint on proxy
ddtrace==2.19.0      # for advanced DD tracing / profiling
orjson==3.10.12 # fast /embedding responses
polars==1.31.0 # for data processing
apscheduler==3.10.4 # for resetting budget in background
fastapi-sso==0.16.0 # admin UI, SSO
pyjwt[crypto]==2.9.0
python-multipart==0.0.18 # admin UI
Pillow==11.0.0
azure-ai-contentsafety==1.0.0 # for azure content safety
azure-identity==1.16.1 # for azure content safety
azure-keyvault==4.2.0 # for azure KMS integration
azure-storage-file-datalake==12.20.0 # for azure buck storage logging
sentry_sdk==2.21.0 # for sentry error handling
detect-secrets==1.5.0 # Enterprise - secret detection / masking in LLM requests
cryptography==43.0.1
tzdata==2025.1 # IANA time zone database
litellm-proxy-extras==0.2.16 # for proxy extras - e.g. prisma migrations
### LITELLM PACKAGE DEPENDENCIES
python-dotenv==1.0.1 # for env
tiktoken==0.8.0 # for calculating usage
importlib-metadata==6.8.0 # for random utils
tokenizers==0.20.2 # for calculating usage
click==8.1.7 # for proxy cli
rich==13.7.1 # for litellm proxy cli
jinja2==3.1.6 # for prompt templates
aiohttp==3.10.11 # for network calls
aioboto3==12.3.0 # for async sagemaker calls
tenacity==8.2.3  # for retrying requests, when litellm.num_retries set
pydantic==2.10.2 # proxy + openai req.
jsonschema==4.22.0 # validating json schema
websockets==13.1.0 # for realtime API
### OpenTelemetry
opentelemetry-api==1.30.0
opentelemetry-sdk==1.30.0
opentelemetry-exporter-otlp==1.30.0
opentelemetry-semantic-conventions==0.51b0

########################
# LITELLM ENTERPRISE DEPENDENCIES
########################
litellm-enterprise==0.1.19<|MERGE_RESOLUTION|>--- conflicted
+++ resolved
@@ -13,12 +13,8 @@
 prisma==0.11.0 # for db
 mangum==0.17.0 # for aws lambda functions
 pynacl==1.5.0 # for encrypting keys
-<<<<<<< HEAD
-google-cloud-aiplatform==1.61.0 # for vertex ai calls
-=======
 google-cloud-aiplatform==1.47.0 # for vertex ai calls
 google-cloud-iam==2.19.1 # for GCP IAM Redis authentication
->>>>>>> f60a9cf9
 google-genai==1.22.0
 anthropic[vertex]==0.54.0
 mcp==1.10.1    # for MCP server
