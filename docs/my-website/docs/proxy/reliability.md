import Image from '@theme/IdealImage';
import Tabs from '@theme/Tabs';
import TabItem from '@theme/TabItem';

# 🔥 Load Balancing, Fallbacks, Retries, Timeouts

- Quick Start [load balancing](#test---load-balancing)
- Quick Start [client side fallbacks](#test---client-side-fallbacks)

## Quick Start - Load Balancing
#### Step 1 - Set deployments on config

**Example config below**. Here requests with `model=gpt-3.5-turbo` will be routed across multiple instances of `azure/gpt-3.5-turbo`
```yaml
model_list:
  - model_name: gpt-3.5-turbo
    litellm_params:
      model: azure/<your-deployment-name>
      api_base: <your-azure-endpoint>
      api_key: <your-azure-api-key>
      rpm: 6      # Rate limit for this deployment: in requests per minute (rpm)
  - model_name: gpt-3.5-turbo
    litellm_params:
      model: azure/gpt-turbo-small-ca
      api_base: https://my-endpoint-canada-berri992.openai.azure.com/
      api_key: <your-azure-api-key>
      rpm: 6
  - model_name: gpt-3.5-turbo
    litellm_params:
      model: azure/gpt-turbo-large
      api_base: https://openai-france-1234.openai.azure.com/
      api_key: <your-azure-api-key>
      rpm: 1440
routing_strategy: simple-shuffle # Literal["simple-shuffle", "least-busy", "usage-based-routing","latency-based-routing"], default="simple-shuffle"
  model_group_alias: {"gpt-4": "gpt-3.5-turbo"} # all requests with `gpt-4` will be routed to models with `gpt-3.5-turbo`
  num_retries: 2
  timeout: 30                                  # 30 seconds
  redis_host: <your redis host>                # set this when using multiple litellm proxy deployments, load balancing state stored in redis
  redis_password: <your redis password>
  redis_port: 1992
```

:::info
Detailed information about [routing strategies can be found here](../routing)
:::

#### Step 2: Start Proxy with config

```shell
$ litellm --config /path/to/config.yaml
```

### Test - Simple Call

Here requests with model=gpt-3.5-turbo will be routed across multiple instances of azure/gpt-3.5-turbo

👉 Key Change: `model="gpt-3.5-turbo"`

**Check the `model_id` in Response Headers to make sure the requests are being load balanced**

<Tabs>

<TabItem value="openai" label="OpenAI Python v1.0.0+">

```python
import openai
client = openai.OpenAI(
    api_key="anything",
    base_url="http://0.0.0.0:4000"
)

response = client.chat.completions.create(
    model="gpt-3.5-turbo",
    messages = [
        {
            "role": "user",
            "content": "this is a test request, write a short poem"
        }
    ]
)

print(response)
```
</TabItem>

<TabItem value="Curl" label="Curl Request">

Pass `metadata` as part of the request body

```shell
curl --location 'http://0.0.0.0:4000/chat/completions' \
    --header 'Content-Type: application/json' \
    --data '{
    "model": "gpt-3.5-turbo",
    "messages": [
        {
        "role": "user",
        "content": "what llm are you"
        }
    ]
}'
```
</TabItem>
<TabItem value="langchain" label="Langchain">

```python
from langchain.chat_models import ChatOpenAI
from langchain.prompts.chat import (
    ChatPromptTemplate,
    HumanMessagePromptTemplate,
    SystemMessagePromptTemplate,
)
from langchain.schema import HumanMessage, SystemMessage
import os 

os.environ["OPENAI_API_KEY"] = "anything"

chat = ChatOpenAI(
    openai_api_base="http://0.0.0.0:4000",
    model="gpt-3.5-turbo",
)

messages = [
    SystemMessage(
        content="You are a helpful assistant that im using to make a test request to."
    ),
    HumanMessage(
        content="test from litellm. tell me why it's amazing in 1 sentence"
    ),
]
response = chat(messages)

print(response)
```

</TabItem>

</Tabs>


### Test - Loadbalancing

In this request, the following will occur:
1. A rate limit exception will be raised 
2. LiteLLM proxy will retry the request on the model group (default is 3).

```bash
curl -X POST 'http://0.0.0.0:4000/chat/completions' \
-H 'Content-Type: application/json' \
-H 'Authorization: Bearer sk-1234' \
-d '{
  "model": "gpt-3.5-turbo",
  "messages": [
        {"role": "user", "content": "Hi there!"}
    ],
    "mock_testing_rate_limit_error": true
}'
```

[**See Code**](https://github.com/BerriAI/litellm/blob/6b8806b45f970cb2446654d2c379f8dcaa93ce3c/litellm/router.py#L2535)

### Test - Client Side Fallbacks
In this request the following will occur:
1. The request to `model="zephyr-beta"` will fail
2. litellm proxy will loop through all the model_groups specified in `fallbacks=["gpt-3.5-turbo"]`
3. The request to `model="gpt-3.5-turbo"` will succeed and the client making the request will get a response from gpt-3.5-turbo 

👉 Key Change: `"fallbacks": ["gpt-3.5-turbo"]`

<Tabs>

<TabItem value="openai" label="OpenAI Python v1.0.0+">

```python
import openai
client = openai.OpenAI(
    api_key="anything",
    base_url="http://0.0.0.0:4000"
)

response = client.chat.completions.create(
    model="zephyr-beta",
    messages = [
        {
            "role": "user",
            "content": "this is a test request, write a short poem"
        }
    ],
    extra_body={
        "fallbacks": ["gpt-3.5-turbo"]
    }
)

print(response)
```
</TabItem>

<TabItem value="Curl" label="Curl Request">

Pass `metadata` as part of the request body

```shell
curl --location 'http://0.0.0.0:4000/chat/completions' \
    --header 'Content-Type: application/json' \
    --data '{
    "model": "zephyr-beta"",
    "messages": [
        {
        "role": "user",
        "content": "what llm are you"
        }
    ],
    "fallbacks": ["gpt-3.5-turbo"]
}'
```
</TabItem>
<TabItem value="langchain" label="Langchain">

```python
from langchain.chat_models import ChatOpenAI
from langchain.prompts.chat import (
    ChatPromptTemplate,
    HumanMessagePromptTemplate,
    SystemMessagePromptTemplate,
)
from langchain.schema import HumanMessage, SystemMessage
import os 

os.environ["OPENAI_API_KEY"] = "anything"

chat = ChatOpenAI(
    openai_api_base="http://0.0.0.0:4000",
    model="zephyr-beta",
    extra_body={
        "fallbacks": ["gpt-3.5-turbo"]
    }
)

messages = [
    SystemMessage(
        content="You are a helpful assistant that im using to make a test request to."
    ),
    HumanMessage(
        content="test from litellm. tell me why it's amazing in 1 sentence"
    ),
]
response = chat(messages)

print(response)
```

</TabItem>

</Tabs>



<!-- 
### Test it!


```bash
curl --location 'http://0.0.0.0:4000/chat/completions' \
     --header 'Content-Type: application/json' \
     --data-raw '{
        "model": "zephyr-beta", # 👈 MODEL NAME to fallback from
        "messages": [
            {"role": "user", "content": "what color is red"}
        ],
        "mock_testing_fallbacks": true
     }'
``` -->

## Advanced
### Fallbacks + Retries + Timeouts + Cooldowns

To set fallbacks, just do: 

```
litellm_settings:
  fallbacks: [{"zephyr-beta": ["gpt-3.5-turbo"]}] 
```

**Covers all errors (429, 500, etc.)**

<<<<<<< HEAD

=======
>>>>>>> 601945d1
**Set via config**
```yaml
model_list:
  - model_name: zephyr-beta
    litellm_params:
        model: huggingface/HuggingFaceH4/zephyr-7b-beta
        api_base: http://0.0.0.0:8001
  - model_name: zephyr-beta
    litellm_params:
        model: huggingface/HuggingFaceH4/zephyr-7b-beta
        api_base: http://0.0.0.0:8002
  - model_name: zephyr-beta
    litellm_params:
        model: huggingface/HuggingFaceH4/zephyr-7b-beta
        api_base: http://0.0.0.0:8003
  - model_name: gpt-3.5-turbo
    litellm_params:
        model: gpt-3.5-turbo
        api_key: <my-openai-key>
  - model_name: gpt-3.5-turbo-16k
    litellm_params:
        model: gpt-3.5-turbo-16k
        api_key: <my-openai-key>

litellm_settings:
  num_retries: 3 # retry call 3 times on each model_name (e.g. zephyr-beta)
  request_timeout: 10 # raise Timeout error if call takes longer than 10s. Sets litellm.request_timeout 
  fallbacks: [{"zephyr-beta": ["gpt-3.5-turbo"]}] # fallback to gpt-3.5-turbo if call fails num_retries 
  allowed_fails: 3 # cooldown model if it fails > 1 call in a minute. 
  cooldown_time: 30 # how long to cooldown model if fails/min > allowed_fails
```

### Test Fallbacks! 

Check if your fallbacks are working as expected. 

#### **Regular Fallbacks**
```bash
curl -X POST 'http://0.0.0.0:4000/chat/completions' \
-H 'Content-Type: application/json' \
-H 'Authorization: Bearer sk-1234' \
-D '{
  "model": "my-bad-model",
  "messages": [
    {
      "role": "user",
      "content": "ping"
    }
  ],
  "mock_testing_fallbacks": true # 👈 KEY CHANGE
}
'
```

#### **Content Policy Fallbacks**
```bash
curl -X POST 'http://0.0.0.0:4000/chat/completions' \
-H 'Content-Type: application/json' \
-H 'Authorization: Bearer sk-1234' \
-D '{
  "model": "my-bad-model",
  "messages": [
    {
      "role": "user",
      "content": "ping"
    }
  ],
  "mock_testing_content_policy_fallbacks": true # 👈 KEY CHANGE
}
'
```

#### **Context Window Fallbacks**

```bash
curl -X POST 'http://0.0.0.0:4000/chat/completions' \
-H 'Content-Type: application/json' \
-H 'Authorization: Bearer sk-1234' \
-D '{
  "model": "my-bad-model",
  "messages": [
    {
      "role": "user",
      "content": "ping"
    }
  ],
  "mock_testing_context_window_fallbacks": true # 👈 KEY CHANGE
}
'
```


### Context Window Fallbacks (Pre-Call Checks + Fallbacks)

**Before call is made** check if a call is within model context window with  **`enable_pre_call_checks: true`**.

[**See Code**](https://github.com/BerriAI/litellm/blob/c9e6b05cfb20dfb17272218e2555d6b496c47f6f/litellm/router.py#L2163)

**1. Setup config**

For azure deployments, set the base model. Pick the base model from [this list](https://github.com/BerriAI/litellm/blob/main/model_prices_and_context_window.json), all the azure models start with azure/.


<Tabs>
<TabItem value="same-group" label="Same Group">

Filter older instances of a model (e.g. gpt-3.5-turbo) with smaller context windows

```yaml
router_settings:
	enable_pre_call_checks: true # 1. Enable pre-call checks

model_list:
	- model_name: gpt-3.5-turbo
	  litellm_params:
		model: azure/chatgpt-v-2
		api_base: os.environ/AZURE_API_BASE
		api_key: os.environ/AZURE_API_KEY
		api_version: "2023-07-01-preview"
	  model_info:
		base_model: azure/gpt-4-1106-preview # 2. 👈 (azure-only) SET BASE MODEL
	
	- model_name: gpt-3.5-turbo
	  litellm_params:
		model: gpt-3.5-turbo-1106
		api_key: os.environ/OPENAI_API_KEY
```

**2. Start proxy**

```bash
litellm --config /path/to/config.yaml

# RUNNING on http://0.0.0.0:4000
```

**3. Test it!**

```python
import openai
client = openai.OpenAI(
    api_key="anything",
    base_url="http://0.0.0.0:4000"
)

text = "What is the meaning of 42?" * 5000

# request sent to model set on litellm proxy, `litellm --model`
response = client.chat.completions.create(
    model="gpt-3.5-turbo",
    messages = [
        {"role": "system", "content": text},
		{"role": "user", "content": "Who was Alexander?"},
    ],
)

print(response)
```

</TabItem>

<TabItem value="different-group" label="Context Window Fallbacks (Different Groups)">

Fallback to larger models if current model is too small.

```yaml
router_settings:
	enable_pre_call_checks: true # 1. Enable pre-call checks

model_list:
	- model_name: gpt-3.5-turbo-small
	  litellm_params:
		model: azure/chatgpt-v-2
      api_base: os.environ/AZURE_API_BASE
      api_key: os.environ/AZURE_API_KEY
      api_version: "2023-07-01-preview"
      model_info:
      base_model: azure/gpt-4-1106-preview # 2. 👈 (azure-only) SET BASE MODEL
	
	- model_name: gpt-3.5-turbo-large
	  litellm_params:
      model: gpt-3.5-turbo-1106
      api_key: os.environ/OPENAI_API_KEY

  - model_name: claude-opus
    litellm_params:
      model: claude-3-opus-20240229
      api_key: os.environ/ANTHROPIC_API_KEY

litellm_settings:
  context_window_fallbacks: [{"gpt-3.5-turbo-small": ["gpt-3.5-turbo-large", "claude-opus"]}]
```

**2. Start proxy**

```bash
litellm --config /path/to/config.yaml

# RUNNING on http://0.0.0.0:4000
```

**3. Test it!**

```python
import openai
client = openai.OpenAI(
    api_key="anything",
    base_url="http://0.0.0.0:4000"
)

text = "What is the meaning of 42?" * 5000

# request sent to model set on litellm proxy, `litellm --model`
response = client.chat.completions.create(
    model="gpt-3.5-turbo",
    messages = [
        {"role": "system", "content": text},
		{"role": "user", "content": "Who was Alexander?"},
    ],
)

print(response)
```

</TabItem>
</Tabs>


### Content Policy Fallbacks

Fallback across providers (e.g. from Azure OpenAI to Anthropic) if you hit content policy violation errors. 

```yaml
model_list:
	- model_name: gpt-3.5-turbo-small
	  litellm_params:
		model: azure/chatgpt-v-2
        api_base: os.environ/AZURE_API_BASE
        api_key: os.environ/AZURE_API_KEY
        api_version: "2023-07-01-preview"

    - model_name: claude-opus
      litellm_params:
        model: claude-3-opus-20240229
        api_key: os.environ/ANTHROPIC_API_KEY

litellm_settings:
  content_policy_fallbacks: [{"gpt-3.5-turbo-small": ["claude-opus"]}]
```



### Default Fallbacks 

You can also set default_fallbacks, in case a specific model group is misconfigured / bad.


```yaml
model_list:
	- model_name: gpt-3.5-turbo-small
	  litellm_params:
		model: azure/chatgpt-v-2
        api_base: os.environ/AZURE_API_BASE
        api_key: os.environ/AZURE_API_KEY
        api_version: "2023-07-01-preview"

    - model_name: claude-opus
      litellm_params:
        model: claude-3-opus-20240229
        api_key: os.environ/ANTHROPIC_API_KEY

litellm_settings:
  default_fallbacks: ["claude-opus"]
```

This will default to claude-opus in case any model fails.

A model-specific fallbacks (e.g. {"gpt-3.5-turbo-small": ["claude-opus"]}) overrides default fallback.

### EU-Region Filtering (Pre-Call Checks)

**Before call is made** check if a call is within model context window with  **`enable_pre_call_checks: true`**.

Set 'region_name' of deployment. 

**Note:** LiteLLM can automatically infer region_name for Vertex AI, Bedrock, and IBM WatsonxAI based on your litellm params. For Azure, set `litellm.enable_preview = True`.

**1. Set Config**

```yaml
router_settings:
	enable_pre_call_checks: true # 1. Enable pre-call checks

model_list:
- model_name: gpt-3.5-turbo
  litellm_params:
    model: azure/chatgpt-v-2
    api_base: os.environ/AZURE_API_BASE
    api_key: os.environ/AZURE_API_KEY
    api_version: "2023-07-01-preview"
    region_name: "eu" # 👈 SET EU-REGION

- model_name: gpt-3.5-turbo
  litellm_params:
    model: gpt-3.5-turbo-1106
    api_key: os.environ/OPENAI_API_KEY

- model_name: gemini-pro
  litellm_params:
    model: vertex_ai/gemini-pro-1.5
    vertex_project: adroit-crow-1234
    vertex_location: us-east1 # 👈 AUTOMATICALLY INFERS 'region_name'
```

**2. Start proxy**

```bash
litellm --config /path/to/config.yaml

# RUNNING on http://0.0.0.0:4000
```

**3. Test it!**

```python
import openai
client = openai.OpenAI(
    api_key="anything",
    base_url="http://0.0.0.0:4000"
)

# request sent to model set on litellm proxy, `litellm --model`
response = client.chat.completions.with_raw_response.create(
    model="gpt-3.5-turbo",
    messages = [{"role": "user", "content": "Who was Alexander?"}]
)

print(response)

print(f"response.headers.get('x-litellm-model-api-base')")
```

### Custom Timeouts, Stream Timeouts - Per Model
For each model you can set `timeout` & `stream_timeout` under `litellm_params`
```yaml
model_list:
  - model_name: gpt-3.5-turbo
    litellm_params:
      model: azure/gpt-turbo-small-eu
      api_base: https://my-endpoint-europe-berri-992.openai.azure.com/
      api_key: <your-key>
      timeout: 0.1                      # timeout in (seconds)
      stream_timeout: 0.01              # timeout for stream requests (seconds)
      max_retries: 5
  - model_name: gpt-3.5-turbo
    litellm_params:
      model: azure/gpt-turbo-small-ca
      api_base: https://my-endpoint-canada-berri992.openai.azure.com/
      api_key: 
      timeout: 0.1                      # timeout in (seconds)
      stream_timeout: 0.01              # timeout for stream requests (seconds)
      max_retries: 5

```

#### Start Proxy 
```shell
$ litellm --config /path/to/config.yaml
```


### Setting Dynamic Timeouts - Per Request

LiteLLM Proxy supports setting a `timeout` per request 

**Example Usage**
<Tabs>
<TabItem value="Curl" label="Curl Request">

```shell
curl --location 'http://0.0.0.0:4000/chat/completions' \
     --header 'Content-Type: application/json' \
     --data-raw '{
        "model": "gpt-3.5-turbo",
        "messages": [
            {"role": "user", "content": "what color is red"}
        ],
        "logit_bias": {12481: 100},
        "timeout": 1
     }'
```
</TabItem>
<TabItem value="openai" label="OpenAI v1.0.0+">

```python
import openai


client = openai.OpenAI(
    api_key="anything",
    base_url="http://0.0.0.0:4000"
)

response = client.chat.completions.create(
    model="gpt-3.5-turbo",
    messages=[
        {"role": "user", "content": "what color is red"}
    ],
    logit_bias={12481: 100},
    timeout=1
)

print(response)
```
</TabItem>
</Tabs><|MERGE_RESOLUTION|>--- conflicted
+++ resolved
@@ -283,10 +283,6 @@
 
 **Covers all errors (429, 500, etc.)**
 
-<<<<<<< HEAD
-
-=======
->>>>>>> 601945d1
 **Set via config**
 ```yaml
 model_list:
