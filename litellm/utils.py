--- conflicted
+++ resolved
@@ -2983,19 +2983,6 @@
             response_format=non_default_params["response_format"]
         )
         # # clean out 'additionalProperties = False'. Causes vertexai/gemini OpenAI API Schema errors - https://github.com/langchain-ai/langchainjs/issues/5240
-<<<<<<< HEAD
-        if non_default_params["response_format"].get("json_schema", {}).get(
-            "schema"
-        ) is not None and custom_llm_provider in [
-            "gemini",
-            "vertex_ai",
-            "vertex_ai_beta",
-        ]:
-            from litellm.llms.vertex_ai_and_google_ai_studio.common_utils import (
-                _build_vertex_schema,
-            )
-
-=======
         if (
             non_default_params["response_format"] is not None
             and non_default_params["response_format"]
@@ -3009,7 +2996,9 @@
                 "vertex_ai_beta",
             ]
         ):
->>>>>>> 29da2d49
+            from litellm.llms.vertex_ai_and_google_ai_studio.common_utils import (
+                _build_vertex_schema,
+            )
             old_schema = copy.deepcopy(
                 non_default_params["response_format"]
                 .get("json_schema", {})
