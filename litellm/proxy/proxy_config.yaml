--- conflicted
+++ resolved
@@ -11,8 +11,6 @@
   callbacks: ["datadog"]
 
 
-<<<<<<< HEAD
-=======
 general_settings: 
   alerting: ["pagerduty"]
   alerting_args:
@@ -24,14 +22,9 @@
     hanging_threshold_window_seconds: 10  # Window in seconds
 
 
->>>>>>> d984a928
 # For /fine_tuning/jobs endpoints
 finetune_settings:
   - custom_llm_provider: "vertex_ai"
     vertex_project: "adroit-crow-413218"
     vertex_location: "us-central1"
-<<<<<<< HEAD
-    vertex_credentials: "/Users/ishaanjaffer/Downloads/adroit-crow-413218-a956eef1a2a8.json"
-=======
-    vertex_credentials: "/Users/ishaanjaffer/Downloads/adroit-crow-413218-a956eef1a2a8.json"
->>>>>>> d984a928
+    vertex_credentials: "/Users/ishaanjaffer/Downloads/adroit-crow-413218-a956eef1a2a8.json"