model_list:
  - model_name: vertex_ai/*
    litellm_params:
      model: vertex_ai/*

litellm_settings:
<<<<<<< HEAD
  callbacks: ["datadog_llm_observability"] # logs llm success logs on datadog

  # Params to apply only for "datadog_llm_observability" callback
  datadog_llm_observability_params:
    turn_off_message_logging: true # turn off message logging just for this callback
=======
  callbacks: ["datadog_llm_observability"]
>>>>>>> 115d2480
<|MERGE_RESOLUTION|>--- conflicted
+++ resolved
@@ -3,13 +3,3 @@
     litellm_params:
       model: vertex_ai/*
 
-litellm_settings:
-<<<<<<< HEAD
-  callbacks: ["datadog_llm_observability"] # logs llm success logs on datadog
-
-  # Params to apply only for "datadog_llm_observability" callback
-  datadog_llm_observability_params:
-    turn_off_message_logging: true # turn off message logging just for this callback
-=======
-  callbacks: ["datadog_llm_observability"]
->>>>>>> 115d2480
